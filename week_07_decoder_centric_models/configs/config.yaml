defaults: 
  - _self_
  - optimizer: adamw 
  - callbacks@_callback_dict.early_stopping: early_stopping
  - callbacks@_callback_dict.model_checkpoint: model_checkpoint
  - scheduler: cosine_annealing
  - datamodule: default
  - save_model: default
  - project: default
  - model: default
  - trainer: default

hydra: 
  run: 
    dir: outputs/${project.name}_${project.version}

<<<<<<< HEAD
resume: true

paths: 
  checkpoint_dir: checkpoints/${project.name}_${project.version}
  log_dir: outputs/${project.name}_${project.version}/lightning_logs
=======
seed: 42
>>>>>>> c034aa46
<|MERGE_RESOLUTION|>--- conflicted
+++ resolved
@@ -14,12 +14,10 @@
   run: 
     dir: outputs/${project.name}_${project.version}
 
-<<<<<<< HEAD
+seed: 42
+
 resume: true
 
 paths: 
   checkpoint_dir: checkpoints/${project.name}_${project.version}
-  log_dir: outputs/${project.name}_${project.version}/lightning_logs
-=======
-seed: 42
->>>>>>> c034aa46
+  log_dir: outputs/${project.name}_${project.version}/lightning_logs